/*
 * Copyright 1999-2018 Alibaba Group Holding Ltd.
 *
 * Licensed under the Apache License, Version 2.0 (the "License");
 * you may not use this file except in compliance with the License.
 * You may obtain a copy of the License at
 *
 *      http://www.apache.org/licenses/LICENSE-2.0
 *
 * Unless required by applicable law or agreed to in writing, software
 * distributed under the License is distributed on an "AS IS" BASIS,
 * WITHOUT WARRANTIES OR CONDITIONS OF ANY KIND, either express or implied.
 * See the License for the specific language governing permissions and
 * limitations under the License.
 */
package com.alibaba.nacos.api.config;

import com.alibaba.nacos.api.config.listener.Listener;
import com.alibaba.nacos.api.exception.NacosException;

/**
<<<<<<< HEAD
 * Config Service Interface
=======
 * Config Interface
>>>>>>> c5e18804
 *
 * @author Nacos
 */
public interface ConfigService {

    /**
<<<<<<< HEAD
     * get config
     *
     * @param dataId    dataId
     * @param group     group
=======
     * Get Configuration
     *
     * @param dataId    Config ID
     * @param group     Config Group
>>>>>>> c5e18804
     * @param timeoutMs read timeout
     * @return config value
     * @throws NacosException NacosException
     */
    String getConfig(String dataId, String group, long timeoutMs) throws NacosException;

    /**
<<<<<<< HEAD
     * Add a listener to the configuration, after the server modified the
     * configuration, the client will use the incoming listener callback.
     * Recommended asynchronous processing, the application can implement the
     * getExecutor method in the ManagerListener, provide a thread pool of
     * execution. If provided, use the main thread callback, May block other
     * configurations or be blocked by other configurations.
     *
     * @param dataId   dataId
     * @param group    group
=======
     * Add a listener to the configuration, after the server to modify the configuration, the client will use the
     * incoming listener callback. Recommended asynchronous processing, the application can implement the getExecutor
     * method in the ManagerListener, provide a thread pool of execution. If provided, use the main thread callback, May
     * block other configurations or be blocked by other configurations.
     *
     * @param dataId   Config ID
     * @param group    Config Group
>>>>>>> c5e18804
     * @param listener listener
     * @throws NacosException NacosException
     */
    void addListener(String dataId, String group, Listener listener) throws NacosException;

    /**
     * publish config.
     *
<<<<<<< HEAD
     * @param dataId  dataId
     * @param group   group
     * @param content content
=======
     * @param dataId  Config ID
     * @param group   Config Group
     * @param content Config Content
>>>>>>> c5e18804
     * @return Whether publish
     * @throws NacosException NacosException
     */
    boolean publishConfig(String dataId, String group, String content) throws NacosException;

    /**
<<<<<<< HEAD
     * remove config
     *
     * @param dataId dataId
     * @param group  group
=======
     * Remove Config
     *
     * @param dataId Config ID
     * @param group  Config Group
>>>>>>> c5e18804
     * @return whether remove
     * @throws NacosException NacosException
     */
    boolean removeConfig(String dataId, String group) throws NacosException;

    /**
<<<<<<< HEAD
     * remove listener
     *
     * @param dataId   dataId
     * @param group    group
=======
     * Remove Listener
     *
     * @param dataId   Config ID
     * @param group    Config Group
>>>>>>> c5e18804
     * @param listener listener
     */
    void removeListener(String dataId, String group, Listener listener);

    /**
<<<<<<< HEAD
     * get server status
=======
     * server health info
>>>>>>> c5e18804
     *
     * @return whether health
     */
    String getServerStatus();

}<|MERGE_RESOLUTION|>--- conflicted
+++ resolved
@@ -19,28 +19,17 @@
 import com.alibaba.nacos.api.exception.NacosException;
 
 /**
-<<<<<<< HEAD
  * Config Service Interface
-=======
- * Config Interface
->>>>>>> c5e18804
  *
  * @author Nacos
  */
 public interface ConfigService {
 
     /**
-<<<<<<< HEAD
-     * get config
+     * Get config
      *
      * @param dataId    dataId
      * @param group     group
-=======
-     * Get Configuration
-     *
-     * @param dataId    Config ID
-     * @param group     Config Group
->>>>>>> c5e18804
      * @param timeoutMs read timeout
      * @return config value
      * @throws NacosException NacosException
@@ -48,7 +37,6 @@
     String getConfig(String dataId, String group, long timeoutMs) throws NacosException;
 
     /**
-<<<<<<< HEAD
      * Add a listener to the configuration, after the server modified the
      * configuration, the client will use the incoming listener callback.
      * Recommended asynchronous processing, the application can implement the
@@ -58,76 +46,43 @@
      *
      * @param dataId   dataId
      * @param group    group
-=======
-     * Add a listener to the configuration, after the server to modify the configuration, the client will use the
-     * incoming listener callback. Recommended asynchronous processing, the application can implement the getExecutor
-     * method in the ManagerListener, provide a thread pool of execution. If provided, use the main thread callback, May
-     * block other configurations or be blocked by other configurations.
-     *
-     * @param dataId   Config ID
-     * @param group    Config Group
->>>>>>> c5e18804
      * @param listener listener
      * @throws NacosException NacosException
      */
     void addListener(String dataId, String group, Listener listener) throws NacosException;
 
     /**
-     * publish config.
+     * Publish config.
      *
-<<<<<<< HEAD
      * @param dataId  dataId
      * @param group   group
      * @param content content
-=======
-     * @param dataId  Config ID
-     * @param group   Config Group
-     * @param content Config Content
->>>>>>> c5e18804
      * @return Whether publish
      * @throws NacosException NacosException
      */
     boolean publishConfig(String dataId, String group, String content) throws NacosException;
 
     /**
-<<<<<<< HEAD
-     * remove config
+     * Remove config
      *
      * @param dataId dataId
      * @param group  group
-=======
-     * Remove Config
-     *
-     * @param dataId Config ID
-     * @param group  Config Group
->>>>>>> c5e18804
      * @return whether remove
      * @throws NacosException NacosException
      */
     boolean removeConfig(String dataId, String group) throws NacosException;
 
     /**
-<<<<<<< HEAD
-     * remove listener
+     * Remove listener
      *
      * @param dataId   dataId
      * @param group    group
-=======
-     * Remove Listener
-     *
-     * @param dataId   Config ID
-     * @param group    Config Group
->>>>>>> c5e18804
      * @param listener listener
      */
     void removeListener(String dataId, String group, Listener listener);
 
     /**
-<<<<<<< HEAD
-     * get server status
-=======
-     * server health info
->>>>>>> c5e18804
+     * Get server status
      *
      * @return whether health
      */
