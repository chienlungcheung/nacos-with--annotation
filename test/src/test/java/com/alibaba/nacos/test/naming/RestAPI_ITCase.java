--- conflicted
+++ resolved
@@ -527,7 +527,6 @@
         Assert.assertTrue(response.getStatusCode().is2xxSuccessful());
     }
 
-<<<<<<< HEAD
     @Test
     public void domServeStatus() throws Exception {
 
@@ -698,9 +697,7 @@
         Assert.assertTrue(response.getStatusCode().is2xxSuccessful());
         Assert.assertEquals("ok", response.getBody());
     }
-
-=======
->>>>>>> 663ed1a2
+  
     private <T> ResponseEntity<T> request(String path, MultiValueMap<String, String> params, Class<T> clazz) {
 
         HttpHeaders headers = new HttpHeaders();
